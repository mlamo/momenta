"""Defining the neutrino detectors and all related objects (samples, acceptances...)."""

import abc
import copy
import itertools
import logging
import os
import warnings
from collections.abc import Iterable
from typing import List, Optional, Tuple, Union

import astropy
import astropy.coordinates
import healpy as hp
import matplotlib
import matplotlib.pyplot as plt
import numpy as np
import scipy.integrate
import yaml
from astropy.units import Quantity, Unit, rad
from scipy.linalg import block_diag
from scipy.stats import gamma, multivariate_normal, truncnorm

import jang.stats.pdfs as pdf

matplotlib.use("Agg")
warnings.filterwarnings("ignore", category=scipy.integrate.IntegrationWarning)


def infer_uncertainties(
    input_array: Union[float, np.ndarray],
    nsamples: int,
    correlation: Optional[float] = None,
) -> np.ndarray:
    """Infer uncertainties based on an input array that could be 0-D (same error for each sample),
    1-D (one error per sample), 2-D (correlation matrix)."""

    if input_array is None:
        return None
    input_array = np.array(input_array)
    correlation_matrix = (correlation if correlation is not None else 0) * np.ones(
        (nsamples, nsamples)
    )
    np.fill_diagonal(correlation_matrix, 1)
    # if uncertainty is a scalar (error for all samples)
    if input_array.ndim == 0:
        return input_array * correlation_matrix * input_array
    # if uncertainty is a vector (error for each sample)
    if input_array.shape == (nsamples,):
        return np.array(
            [
                [
                    input_array[i] * correlation_matrix[i, j] * input_array[j]
                    for i in range(nsamples)
                ]
                for j in range(nsamples)
            ]
        )
    # if uncertainty is a covariance matrix
    if input_array.shape == (nsamples, nsamples):
        return input_array
    raise RuntimeError(
        "The size of uncertainty_acceptance does not match with the number of samples"
    )


class Acceptance:
    """Class to handle detector acceptance for a given sample, spectrum and neutrino flavour."""

    def __init__(self, rinput: Union[np.ndarray, float, int, str]):
        if isinstance(rinput, np.ndarray):
            self.map = rinput
            self.nside = hp.npix2nside(len(self.map))
        elif isinstance(rinput, float) or isinstance(rinput, int):
            self.map = rinput
            self.nside = 0
        elif isinstance(rinput, str) and rinput.endswith(".npy"):  # pragma: no cover
            self.from_npy(rinput)
        else:
            logging.getLogger("jang").warning("Acceptance is set to 0!")
            self.map = 0
            self.nside = 0

    def __call__(self, ra: float, dec: float):
        ipix = hp.ang2pix(self.nside, np.pi/2 - dec, ra)
        return self.evaluate(ipix)

    def is_zero(self):
        return self.nside == 0

    def from_npy(self, file: str):  # pragma: no cover
        assert os.path.isfile(file)
        self.map = np.load(file, allow_pickle=True)
        self.nside = hp.npix2nside(len(self.map))

    def change_resolution(self, nside):
        if self.nside != nside:
<<<<<<< HEAD
            if self.is_zero():
                self.map = self.map * np.ones(hp.nside2npix(nside))
            else:
=======
            if not self.is_zero():
>>>>>>> 420dfe72
                self.map = hp.pixelfunc.ud_grade(self.map, nside)
                self.nside = nside

    def evaluate(self, ipix: int, nside: Optional[int] = None):
        if self.nside == 0:
            return 0
        ipix_acc = ipix
        if nside is not None and nside != self.nside:
            ipix_acc = hp.ang2pix(self.nside, *hp.pix2ang(nside, ipix))
        return self.map[ipix_acc]

    def draw(self, outfile: str, log: bool = False):  # pragma: no cover
        if self.nside == 0:
            return
        plt.close("all")
        hp.mollview(self.map, min=None if log else 0, rot=180, cmap="Blues", title="",
                    unit=r"Acceptance [cm$^{2}$/GeV]", norm="log" if log else None)
        hp.graticule()
        plt.savefig(outfile, dpi=300)


class Background(abc.ABC):
    @abc.abstractmethod
    def prepare_toys(self, ntoys: int):
        pass

    @property
    @abc.abstractmethod
    def nominal(self):
        pass

    @abc.abstractmethod
    def __repr__(self):
        pass


class BackgroundFixed(Background):
    def __init__(self, b0: float):
        self.b0 = b0

    def prepare_toys(self, ntoys: int):
        return self.b0 * np.ones(ntoys)

    @property
    def nominal(self):
        return self.b0

    def __repr__(self):
        return f"{self.b0:.2e}"


class BackgroundGaussian(Background):
    def __init__(self, b0: float, error_b: float):
        self.b0, self.error_b = b0, error_b

    def prepare_toys(self, ntoys: int):
        return truncnorm.rvs(
            -self.b0 / self.error_b, np.inf, loc=self.b0, scale=self.error_b, size=ntoys
        )

    @property
    def nominal(self):
        return self.b0

    def __repr__(self):
        return f"{self.b0:.2e} +/- {self.error_b:.2e}"


class BackgroundPoisson(Background):
    def __init__(self, Noff: int, nregions: int):
        self.Noff, self.nregions = Noff, nregions

    def prepare_toys(self, ntoys: int):
        return gamma.rvs(self.Noff + 1, scale=1 / self.nregions, size=ntoys)

    @property
    def nominal(self):
        return self.Noff / self.nregions

    def __repr__(self):
        return f"{self.nominal:.2e} = {self.Noff:d}/{self.nregions:d}"


class Event:
    def __init__(self, dt: float = np.nan, ra: float = np.nan, dec: float = np.nan, energy: float = np.nan, sigma: float = np.nan, altitude: float = np.nan, azimuth: float = np.nan):
        """Event is defined by:
            - dt = t(neutrino)-t(GW) [in seconds]
            - ra/dec = reconstructed equatorial directions [in radians]
            - energy = reconstructed energy [in GeV]
            - sigma = uncertainty on reconstructed direction [in radians]
            - altitude/azimuth = reconstructed local directions [in radians]
        """
        self.dt = dt
        self.ra = ra
        self.dec = dec
        self.energy = energy
        self.sigma = sigma
        self.altitude = altitude
        self.azimuth = azimuth

    def __repr__(self):
        r = f"Event(deltaT={self.dt:.0f} s, ra/dec={np.rad2deg(self.ra):.1f}/{np.rad2deg(self.dec):.1f} deg, energy={self.energy:.2g} GeV, "
        r += f"sigma={np.rad2deg(self.sigma):.2f} deg, alt/azi={np.rad2deg(self.altitude):.1f}/{np.rad2deg(self.azimuth):.1f} deg)"
        return r

    @property
    def sindec(self):
        return np.sin(self.dec)

    @property
    def sinalt(self):
        return np.sin(self.altitude)

    @property
    def log10energy(self):
        return np.log10(self.energy)


EventsList = List[Event]


class Sample:
    """Class to handle the detector samples."""

    def __init__(self, name: str = None, shortname: str = None):
        self.acceptances = {}
        self.name = name
        self.shortname = shortname if shortname is not None else name
        self.energy_range = (None, None)
        self.nobserved, self.background = None, None
        self.events = None
        self.pdfs = {"signal": {"ang": None, "ene": None, "time": None},
                     "background": {"ang": None, "ene": None, "time": None}}

    def set_energy_range(self, emin: float, emax: float):
        self.energy_range = (emin, emax)

    def set_acceptance(self, acceptance: Union[np.ndarray, float], spectrum: str, nside: Optional[int] = None):
        acc = Acceptance(acceptance)
        if nside is not None:
            acc.change_resolution(nside)
        assert isinstance(spectrum, str)
        self.acceptances[spectrum] = acc

    def set_observations(self, nobserved: int, bkg: Background):
        self.nobserved = nobserved
        self.background = bkg

    def set_events(self, events: EventsList):
        self.events = events

    def set_pdfs(self,
                 sig_ang: pdf.AngularSignal = None, sig_ene: pdf.EnergySignal = None, sig_time: pdf.TimeSignal = None,
                 bkg_ang: pdf.AngularBackground = None, bkg_ene: pdf.EnergyBackground = None, bkg_time: pdf.TimeBackground = None):
        if (sig_ang is None) ^ (bkg_ang is None):
            raise RuntimeError("One of the angular PDFs is missing!")
        if (sig_ene is None) ^ (bkg_ene is None):
            raise RuntimeError("One of the energy PDFs is missing!")
        if (sig_time is None) ^ (bkg_time is None):
            raise RuntimeError("One of the time PDFs is missing!")
        self.pdfs["signal"]["ang"] = sig_ang
        self.pdfs["signal"]["ene"] = sig_ene
        self.pdfs["signal"]["time"] = sig_time
        self.pdfs["background"]["ang"] = bkg_ang
        self.pdfs["background"]["ene"] = bkg_ene
        self.pdfs["background"]["time"] = bkg_time

    @property
    def log_energy_range(self) -> Tuple[float, float]:
        return np.log(self.energy_range[0]), np.log(self.energy_range[1])

    @property
    def log10_energy_range(self) -> Tuple[float, float]:
        return np.log10(self.energy_range[0]), np.log10(self.energy_range[1])


class ToyResult:
    """Class to handle toys related to detector systematics."""

    def __init__(self, nobserved: np.ndarray, nbackground: np.ndarray, var_acceptance: np.ndarray, events: Optional[List[EventsList]] = None):
        self.nobserved = np.array(nobserved)
        self.nbackground = np.array(nbackground)
        self.var_acceptance = np.array(var_acceptance)
        self.events = events

    def __str__(self):
        return "ToyResult: n(observed)=%s, n(background)=%s, var(acceptance)=%s, events=%s" % (
            self.nobserved,
            self.nbackground,
            self.var_acceptance,
            self.events
        )


class DetectorBase(abc.ABC):

    """Class to handle the neutrino detector information."""

    def __init__(self):
        self.name = None
        self._samples = []
        self.error_acceptance = None

    @property
    def samples(self):
        return self._samples

    @property
    def nsamples(self):
        return len(self._samples)

    def get_acceptances(self, spectrum: str):
        accs = []
        for sample in self.samples:
            if spectrum not in sample.acceptances:
                raise RuntimeError(
                    "Acceptance for spectrum %s is not available in sample %s"
                    % (spectrum, sample.name)
                )
            accs.append(sample.acceptances[spectrum])
        nsides = np.array([acc.nside for acc in accs])
        if not np.all(np.isin(nsides, [0, max(nsides)])):
            raise RuntimeError("All acceptance maps are not in the same resolution. Exiting!")
        return accs, max(nsides)

    def get_nonempty_acceptance_pixels(self, spectrum: str, nside: int):
        accs, _ = self.get_acceptances(spectrum)
        npix = hp.nside2npix(nside)
        acctot = np.zeros(npix)
        for acc in accs:
            for ipix in range(npix):
                acctot[ipix] += acc.evaluate(ipix, nside)
        return np.nonzero(acctot)[0]

    def prepare_toys(self, ntoys: int = 0) -> List[ToyResult]:

        toys = []
        nobserved = np.array([s.nobserved for s in self.samples])
        background = np.array([s.background for s in self.samples])
        events = [s.events for s in self.samples]

        if np.any(nobserved == None):
            raise RuntimeError("[Detector] The number of observed events is not correctly filled.")

        # if no toys
        if ntoys == 0:
            nbackground = [bkg.nominal for bkg in background]
            toy = ToyResult(nobserved, nbackground, np.ones(self.nsamples), events)
            return [toy]

        # acceptance toys
        toys_acceptance = multivariate_normal.rvs(mean=np.ones(self.nsamples), cov=self.error_acceptance, size=ntoys)
        for i in range(ntoys):
            while np.any(toys_acceptance[i] < 0):
                toys_acceptance[i] = multivariate_normal.rvs(mean=np.ones(self.nsamples), cov=self.error_acceptance)

        # background toys
        toys_background = np.array([bkg.prepare_toys(ntoys) for bkg in background]).T

        for i in range(ntoys):
            toys.append(ToyResult(nobserved, toys_background[i], toys_acceptance[i], events))
        return toys


class Detector(DetectorBase):
    """Class to handle the neutrino detector information."""

    def __init__(self, infile: Optional[Union[dict, str]] = None):
        super().__init__()
        self.earth_location = None
        self.error_acceptance_corr = None
        if infile is not None:
            self.load(infile)

    # setter functions

    def load(self, rinput: Union[dict, str]):
        """Load the detector configuration from either
        - JSON file (format defined in the examples folder
        - dictionary object (with same format as JSON).
        """
        log = logging.getLogger("jang")

        if isinstance(rinput, str):  # pragma: no cover
            assert os.path.isfile(rinput)
            with open(rinput) as f:
                data = yaml.safe_load(f)
            log.info("[Detector] Object is loaded from the file %s.", rinput)
        elif isinstance(rinput, dict):
            data = rinput
            log.info("[Detector] Object is loaded from a dictionary object.")
        else:
            raise TypeError("Unknown input format for Detector constructor")
        self.name = data["name"]
        if "earth_location" in data:
            unit = Unit(data["earth_location"]["units"])
            self.earth_location = astropy.coordinates.EarthLocation(
                lat=data["earth_location"]["latitude"] * unit,
                lon=data["earth_location"]["longitude"] * unit,
            )
        for i in range(data["nsamples"]):
            smp = Sample(
                name=data["samples"]["names"][i],
                shortname=data["samples"]["shortnames"][i]
                if "shortnames" in data["samples"]
                else None,
            )
            data["samples"]["energyrange"] = np.array(
                data["samples"]["energyrange"], dtype=float
            )
            if data["samples"]["energyrange"].shape == (data["nsamples"], 2):
                smp.set_energy_range(*data["samples"]["energyrange"][i])
            elif data["samples"]["energyrange"].shape == (2,):
                smp.set_energy_range(*data["samples"]["energyrange"])
            else:
                raise RuntimeError("[Detector] Unknown format for energy range.")
            self._samples.append(smp)
        self.error_acceptance = data["errors"]["acceptance"]
        self.error_acceptance_corr = data["errors"]["acceptance_corr"]
        self.check_errors_validity()

    def set_observations(self, nobserved: list, background: list):
        if len(nobserved) != self.nsamples:
            raise RuntimeError("[Detector] Incorrect size for nobserved as compared to the number of samples.")
        if len(background) != self.nsamples:
            raise RuntimeError("[Detector] Incorrect size for nbackground as compared to the number of samples.")
        for i, smp in enumerate(self.samples):
            smp.set_observations(nobserved[i], background[i])

    def set_acceptances(self, acceptances: list, spectrum: str, nside: Optional[int] = None):
        if len(acceptances) != self.nsamples:
            raise RuntimeError("[Detector] Incorrect number of acceptances as compared to the number of samples.")
        for acceptance, sample in zip(acceptances, self.samples):
            sample.set_acceptance(acceptance, spectrum, nside)

    # converters

    def jd_to_lst(self, jd: float) -> float:  # pragma: no cover
        t = astropy.time.Time(jd, format="jd")
        return t.sidereal_time("apparent", longitude=self.earth_location)

    def radec_to_altaz(
        self, ra: Quantity, dec: Quantity, jd: float
    ) -> Tuple[Quantity, Quantity]:
        c_eq = astropy.coordinates.SkyCoord(ra=ra, dec=dec, frame="icrs")
        c_loc = c_eq.transform_to(
            astropy.coordinates.AltAz(
                obstime=astropy.time.Time(jd, format="jd"), location=self.earth_location
            )
        )
        return c_loc.alt, c_loc.az

    def altaz_to_radec(
        self, alt: Quantity, az: Quantity, jd: float
    ) -> Tuple[Quantity, Quantity]:
        altaz = astropy.coordinates.AltAz(
            alt=alt,
            az=az,
            obstime=astropy.time.Time(jd, format="jd"),
            location=self.earth_location,
        )
        radec = altaz.transform_to(astropy.coordinates.ICRS())
        return radec.ra, radec.dec

    # other

    def check_errors_validity(self):
        self.error_acceptance = infer_uncertainties(
            self.error_acceptance, self.nsamples, correlation=self.error_acceptance_corr
        )


class SuperDetector(DetectorBase):
    """Class to handle several detectors simultaneously."""

    def __init__(self, name: Optional[str] = None):
        super().__init__()
        self.name = name
        self.detectors = []

    @property
    def samples(self):
        return itertools.chain.from_iterable([det.samples for det in self.detectors])

    @property
    def nsamples(self):
        return sum([det.nsamples for det in self.detectors])

    def add_detector(self, det: Detector):
        log = logging.getLogger("jang")
        if det.name in [d.name for d in self.detectors]:
            log.error(
                "[SuperDetector] Detector with same name %s is already loaded in the SuperDetector. Skipped.",
                det.name,
            )
            return
        log.info("[SuperDetector] Detector %s is added to the SuperDetector.", det.name)
        self.detectors.append(det)
        self.error_acceptance = block_diag(
            *[d.error_acceptance for d in self.detectors]
        )


class EffectiveAreaBase:
    """Class to handle detector effective area for a given sample and neutrino flavour."""

    def __init__(self, sample: Sample):
        self.sample = sample
        self.args_evaluate = []

    @abc.abstractmethod
    def read(self):  # pragma: no cover
        pass

    @abc.abstractmethod  # pragma: no cover
    def evaluate(self, energy: Union[float, Iterable]):
        pass

    def to_acceptance(self, detector: Detector, nside: int, jd: float, spectrum: str):
        if nside is None or nside <= 0:
            raise RuntimeError("A positive nside should be provided!")
        npix = hp.nside2npix(nside)
        acc_map = np.zeros(npix)
        dec, ra = hp.pix2ang(nside, range(npix))
        dec, ra = (np.pi / 2 - dec), ra

        f_spectrum = eval("lambda x: %s" % spectrum)

        def func(x: float, *args):
            return self.evaluate(np.exp(x), *args) * f_spectrum(np.exp(x)) * np.exp(x)

        for ipix in range(npix):

            if 'altitude' in self.args_evaluate and 'azimuth' in self.args_evaluate:
                alt, az = detector.radec_to_altaz(ra*rad, dec*rad, jd)
                arg = (alt[ipix].rad, az[ipix].rad)
            elif 'altitude' in self.args_evaluate:
                alt, az = detector.radec_to_altaz(ra*rad, dec*rad, jd)
                arg = (alt[ipix].rad,)
            elif 'ra' in self.args_evaluate and 'dec' in self.args_evaluate:
                arg = (ra[ipix], dec[ipix])
            elif 'dec' in self.args_evaluate:
                arg = (dec[ipix],)
            else:
                arg = ()

            acc_map[ipix], _ = scipy.integrate.quad(
                func,
                *(self.sample.log_energy_range),
                args=arg,
                limit=500,
            )
        return np.array(acc_map)
<|MERGE_RESOLUTION|>--- conflicted
+++ resolved
@@ -1,557 +1,553 @@
-"""Defining the neutrino detectors and all related objects (samples, acceptances...)."""
-
-import abc
-import copy
-import itertools
-import logging
-import os
-import warnings
-from collections.abc import Iterable
-from typing import List, Optional, Tuple, Union
-
-import astropy
-import astropy.coordinates
-import healpy as hp
-import matplotlib
-import matplotlib.pyplot as plt
-import numpy as np
-import scipy.integrate
-import yaml
-from astropy.units import Quantity, Unit, rad
-from scipy.linalg import block_diag
-from scipy.stats import gamma, multivariate_normal, truncnorm
-
-import jang.stats.pdfs as pdf
-
-matplotlib.use("Agg")
-warnings.filterwarnings("ignore", category=scipy.integrate.IntegrationWarning)
-
-
-def infer_uncertainties(
-    input_array: Union[float, np.ndarray],
-    nsamples: int,
-    correlation: Optional[float] = None,
-) -> np.ndarray:
-    """Infer uncertainties based on an input array that could be 0-D (same error for each sample),
-    1-D (one error per sample), 2-D (correlation matrix)."""
-
-    if input_array is None:
-        return None
-    input_array = np.array(input_array)
-    correlation_matrix = (correlation if correlation is not None else 0) * np.ones(
-        (nsamples, nsamples)
-    )
-    np.fill_diagonal(correlation_matrix, 1)
-    # if uncertainty is a scalar (error for all samples)
-    if input_array.ndim == 0:
-        return input_array * correlation_matrix * input_array
-    # if uncertainty is a vector (error for each sample)
-    if input_array.shape == (nsamples,):
-        return np.array(
-            [
-                [
-                    input_array[i] * correlation_matrix[i, j] * input_array[j]
-                    for i in range(nsamples)
-                ]
-                for j in range(nsamples)
-            ]
-        )
-    # if uncertainty is a covariance matrix
-    if input_array.shape == (nsamples, nsamples):
-        return input_array
-    raise RuntimeError(
-        "The size of uncertainty_acceptance does not match with the number of samples"
-    )
-
-
-class Acceptance:
-    """Class to handle detector acceptance for a given sample, spectrum and neutrino flavour."""
-
-    def __init__(self, rinput: Union[np.ndarray, float, int, str]):
-        if isinstance(rinput, np.ndarray):
-            self.map = rinput
-            self.nside = hp.npix2nside(len(self.map))
-        elif isinstance(rinput, float) or isinstance(rinput, int):
-            self.map = rinput
-            self.nside = 0
-        elif isinstance(rinput, str) and rinput.endswith(".npy"):  # pragma: no cover
-            self.from_npy(rinput)
-        else:
-            logging.getLogger("jang").warning("Acceptance is set to 0!")
-            self.map = 0
-            self.nside = 0
-
-    def __call__(self, ra: float, dec: float):
-        ipix = hp.ang2pix(self.nside, np.pi/2 - dec, ra)
-        return self.evaluate(ipix)
-
-    def is_zero(self):
-        return self.nside == 0
-
-    def from_npy(self, file: str):  # pragma: no cover
-        assert os.path.isfile(file)
-        self.map = np.load(file, allow_pickle=True)
-        self.nside = hp.npix2nside(len(self.map))
-
-    def change_resolution(self, nside):
-        if self.nside != nside:
-<<<<<<< HEAD
-            if self.is_zero():
-                self.map = self.map * np.ones(hp.nside2npix(nside))
-            else:
-=======
-            if not self.is_zero():
->>>>>>> 420dfe72
-                self.map = hp.pixelfunc.ud_grade(self.map, nside)
-                self.nside = nside
-
-    def evaluate(self, ipix: int, nside: Optional[int] = None):
-        if self.nside == 0:
-            return 0
-        ipix_acc = ipix
-        if nside is not None and nside != self.nside:
-            ipix_acc = hp.ang2pix(self.nside, *hp.pix2ang(nside, ipix))
-        return self.map[ipix_acc]
-
-    def draw(self, outfile: str, log: bool = False):  # pragma: no cover
-        if self.nside == 0:
-            return
-        plt.close("all")
-        hp.mollview(self.map, min=None if log else 0, rot=180, cmap="Blues", title="",
-                    unit=r"Acceptance [cm$^{2}$/GeV]", norm="log" if log else None)
-        hp.graticule()
-        plt.savefig(outfile, dpi=300)
-
-
-class Background(abc.ABC):
-    @abc.abstractmethod
-    def prepare_toys(self, ntoys: int):
-        pass
-
-    @property
-    @abc.abstractmethod
-    def nominal(self):
-        pass
-
-    @abc.abstractmethod
-    def __repr__(self):
-        pass
-
-
-class BackgroundFixed(Background):
-    def __init__(self, b0: float):
-        self.b0 = b0
-
-    def prepare_toys(self, ntoys: int):
-        return self.b0 * np.ones(ntoys)
-
-    @property
-    def nominal(self):
-        return self.b0
-
-    def __repr__(self):
-        return f"{self.b0:.2e}"
-
-
-class BackgroundGaussian(Background):
-    def __init__(self, b0: float, error_b: float):
-        self.b0, self.error_b = b0, error_b
-
-    def prepare_toys(self, ntoys: int):
-        return truncnorm.rvs(
-            -self.b0 / self.error_b, np.inf, loc=self.b0, scale=self.error_b, size=ntoys
-        )
-
-    @property
-    def nominal(self):
-        return self.b0
-
-    def __repr__(self):
-        return f"{self.b0:.2e} +/- {self.error_b:.2e}"
-
-
-class BackgroundPoisson(Background):
-    def __init__(self, Noff: int, nregions: int):
-        self.Noff, self.nregions = Noff, nregions
-
-    def prepare_toys(self, ntoys: int):
-        return gamma.rvs(self.Noff + 1, scale=1 / self.nregions, size=ntoys)
-
-    @property
-    def nominal(self):
-        return self.Noff / self.nregions
-
-    def __repr__(self):
-        return f"{self.nominal:.2e} = {self.Noff:d}/{self.nregions:d}"
-
-
-class Event:
-    def __init__(self, dt: float = np.nan, ra: float = np.nan, dec: float = np.nan, energy: float = np.nan, sigma: float = np.nan, altitude: float = np.nan, azimuth: float = np.nan):
-        """Event is defined by:
-            - dt = t(neutrino)-t(GW) [in seconds]
-            - ra/dec = reconstructed equatorial directions [in radians]
-            - energy = reconstructed energy [in GeV]
-            - sigma = uncertainty on reconstructed direction [in radians]
-            - altitude/azimuth = reconstructed local directions [in radians]
-        """
-        self.dt = dt
-        self.ra = ra
-        self.dec = dec
-        self.energy = energy
-        self.sigma = sigma
-        self.altitude = altitude
-        self.azimuth = azimuth
-
-    def __repr__(self):
-        r = f"Event(deltaT={self.dt:.0f} s, ra/dec={np.rad2deg(self.ra):.1f}/{np.rad2deg(self.dec):.1f} deg, energy={self.energy:.2g} GeV, "
-        r += f"sigma={np.rad2deg(self.sigma):.2f} deg, alt/azi={np.rad2deg(self.altitude):.1f}/{np.rad2deg(self.azimuth):.1f} deg)"
-        return r
-
-    @property
-    def sindec(self):
-        return np.sin(self.dec)
-
-    @property
-    def sinalt(self):
-        return np.sin(self.altitude)
-
-    @property
-    def log10energy(self):
-        return np.log10(self.energy)
-
-
-EventsList = List[Event]
-
-
-class Sample:
-    """Class to handle the detector samples."""
-
-    def __init__(self, name: str = None, shortname: str = None):
-        self.acceptances = {}
-        self.name = name
-        self.shortname = shortname if shortname is not None else name
-        self.energy_range = (None, None)
-        self.nobserved, self.background = None, None
-        self.events = None
-        self.pdfs = {"signal": {"ang": None, "ene": None, "time": None},
-                     "background": {"ang": None, "ene": None, "time": None}}
-
-    def set_energy_range(self, emin: float, emax: float):
-        self.energy_range = (emin, emax)
-
-    def set_acceptance(self, acceptance: Union[np.ndarray, float], spectrum: str, nside: Optional[int] = None):
-        acc = Acceptance(acceptance)
-        if nside is not None:
-            acc.change_resolution(nside)
-        assert isinstance(spectrum, str)
-        self.acceptances[spectrum] = acc
-
-    def set_observations(self, nobserved: int, bkg: Background):
-        self.nobserved = nobserved
-        self.background = bkg
-
-    def set_events(self, events: EventsList):
-        self.events = events
-
-    def set_pdfs(self,
-                 sig_ang: pdf.AngularSignal = None, sig_ene: pdf.EnergySignal = None, sig_time: pdf.TimeSignal = None,
-                 bkg_ang: pdf.AngularBackground = None, bkg_ene: pdf.EnergyBackground = None, bkg_time: pdf.TimeBackground = None):
-        if (sig_ang is None) ^ (bkg_ang is None):
-            raise RuntimeError("One of the angular PDFs is missing!")
-        if (sig_ene is None) ^ (bkg_ene is None):
-            raise RuntimeError("One of the energy PDFs is missing!")
-        if (sig_time is None) ^ (bkg_time is None):
-            raise RuntimeError("One of the time PDFs is missing!")
-        self.pdfs["signal"]["ang"] = sig_ang
-        self.pdfs["signal"]["ene"] = sig_ene
-        self.pdfs["signal"]["time"] = sig_time
-        self.pdfs["background"]["ang"] = bkg_ang
-        self.pdfs["background"]["ene"] = bkg_ene
-        self.pdfs["background"]["time"] = bkg_time
-
-    @property
-    def log_energy_range(self) -> Tuple[float, float]:
-        return np.log(self.energy_range[0]), np.log(self.energy_range[1])
-
-    @property
-    def log10_energy_range(self) -> Tuple[float, float]:
-        return np.log10(self.energy_range[0]), np.log10(self.energy_range[1])
-
-
-class ToyResult:
-    """Class to handle toys related to detector systematics."""
-
-    def __init__(self, nobserved: np.ndarray, nbackground: np.ndarray, var_acceptance: np.ndarray, events: Optional[List[EventsList]] = None):
-        self.nobserved = np.array(nobserved)
-        self.nbackground = np.array(nbackground)
-        self.var_acceptance = np.array(var_acceptance)
-        self.events = events
-
-    def __str__(self):
-        return "ToyResult: n(observed)=%s, n(background)=%s, var(acceptance)=%s, events=%s" % (
-            self.nobserved,
-            self.nbackground,
-            self.var_acceptance,
-            self.events
-        )
-
-
-class DetectorBase(abc.ABC):
-
-    """Class to handle the neutrino detector information."""
-
-    def __init__(self):
-        self.name = None
-        self._samples = []
-        self.error_acceptance = None
-
-    @property
-    def samples(self):
-        return self._samples
-
-    @property
-    def nsamples(self):
-        return len(self._samples)
-
-    def get_acceptances(self, spectrum: str):
-        accs = []
-        for sample in self.samples:
-            if spectrum not in sample.acceptances:
-                raise RuntimeError(
-                    "Acceptance for spectrum %s is not available in sample %s"
-                    % (spectrum, sample.name)
-                )
-            accs.append(sample.acceptances[spectrum])
-        nsides = np.array([acc.nside for acc in accs])
-        if not np.all(np.isin(nsides, [0, max(nsides)])):
-            raise RuntimeError("All acceptance maps are not in the same resolution. Exiting!")
-        return accs, max(nsides)
-
-    def get_nonempty_acceptance_pixels(self, spectrum: str, nside: int):
-        accs, _ = self.get_acceptances(spectrum)
-        npix = hp.nside2npix(nside)
-        acctot = np.zeros(npix)
-        for acc in accs:
-            for ipix in range(npix):
-                acctot[ipix] += acc.evaluate(ipix, nside)
-        return np.nonzero(acctot)[0]
-
-    def prepare_toys(self, ntoys: int = 0) -> List[ToyResult]:
-
-        toys = []
-        nobserved = np.array([s.nobserved for s in self.samples])
-        background = np.array([s.background for s in self.samples])
-        events = [s.events for s in self.samples]
-
-        if np.any(nobserved == None):
-            raise RuntimeError("[Detector] The number of observed events is not correctly filled.")
-
-        # if no toys
-        if ntoys == 0:
-            nbackground = [bkg.nominal for bkg in background]
-            toy = ToyResult(nobserved, nbackground, np.ones(self.nsamples), events)
-            return [toy]
-
-        # acceptance toys
-        toys_acceptance = multivariate_normal.rvs(mean=np.ones(self.nsamples), cov=self.error_acceptance, size=ntoys)
-        for i in range(ntoys):
-            while np.any(toys_acceptance[i] < 0):
-                toys_acceptance[i] = multivariate_normal.rvs(mean=np.ones(self.nsamples), cov=self.error_acceptance)
-
-        # background toys
-        toys_background = np.array([bkg.prepare_toys(ntoys) for bkg in background]).T
-
-        for i in range(ntoys):
-            toys.append(ToyResult(nobserved, toys_background[i], toys_acceptance[i], events))
-        return toys
-
-
-class Detector(DetectorBase):
-    """Class to handle the neutrino detector information."""
-
-    def __init__(self, infile: Optional[Union[dict, str]] = None):
-        super().__init__()
-        self.earth_location = None
-        self.error_acceptance_corr = None
-        if infile is not None:
-            self.load(infile)
-
-    # setter functions
-
-    def load(self, rinput: Union[dict, str]):
-        """Load the detector configuration from either
-        - JSON file (format defined in the examples folder
-        - dictionary object (with same format as JSON).
-        """
-        log = logging.getLogger("jang")
-
-        if isinstance(rinput, str):  # pragma: no cover
-            assert os.path.isfile(rinput)
-            with open(rinput) as f:
-                data = yaml.safe_load(f)
-            log.info("[Detector] Object is loaded from the file %s.", rinput)
-        elif isinstance(rinput, dict):
-            data = rinput
-            log.info("[Detector] Object is loaded from a dictionary object.")
-        else:
-            raise TypeError("Unknown input format for Detector constructor")
-        self.name = data["name"]
-        if "earth_location" in data:
-            unit = Unit(data["earth_location"]["units"])
-            self.earth_location = astropy.coordinates.EarthLocation(
-                lat=data["earth_location"]["latitude"] * unit,
-                lon=data["earth_location"]["longitude"] * unit,
-            )
-        for i in range(data["nsamples"]):
-            smp = Sample(
-                name=data["samples"]["names"][i],
-                shortname=data["samples"]["shortnames"][i]
-                if "shortnames" in data["samples"]
-                else None,
-            )
-            data["samples"]["energyrange"] = np.array(
-                data["samples"]["energyrange"], dtype=float
-            )
-            if data["samples"]["energyrange"].shape == (data["nsamples"], 2):
-                smp.set_energy_range(*data["samples"]["energyrange"][i])
-            elif data["samples"]["energyrange"].shape == (2,):
-                smp.set_energy_range(*data["samples"]["energyrange"])
-            else:
-                raise RuntimeError("[Detector] Unknown format for energy range.")
-            self._samples.append(smp)
-        self.error_acceptance = data["errors"]["acceptance"]
-        self.error_acceptance_corr = data["errors"]["acceptance_corr"]
-        self.check_errors_validity()
-
-    def set_observations(self, nobserved: list, background: list):
-        if len(nobserved) != self.nsamples:
-            raise RuntimeError("[Detector] Incorrect size for nobserved as compared to the number of samples.")
-        if len(background) != self.nsamples:
-            raise RuntimeError("[Detector] Incorrect size for nbackground as compared to the number of samples.")
-        for i, smp in enumerate(self.samples):
-            smp.set_observations(nobserved[i], background[i])
-
-    def set_acceptances(self, acceptances: list, spectrum: str, nside: Optional[int] = None):
-        if len(acceptances) != self.nsamples:
-            raise RuntimeError("[Detector] Incorrect number of acceptances as compared to the number of samples.")
-        for acceptance, sample in zip(acceptances, self.samples):
-            sample.set_acceptance(acceptance, spectrum, nside)
-
-    # converters
-
-    def jd_to_lst(self, jd: float) -> float:  # pragma: no cover
-        t = astropy.time.Time(jd, format="jd")
-        return t.sidereal_time("apparent", longitude=self.earth_location)
-
-    def radec_to_altaz(
-        self, ra: Quantity, dec: Quantity, jd: float
-    ) -> Tuple[Quantity, Quantity]:
-        c_eq = astropy.coordinates.SkyCoord(ra=ra, dec=dec, frame="icrs")
-        c_loc = c_eq.transform_to(
-            astropy.coordinates.AltAz(
-                obstime=astropy.time.Time(jd, format="jd"), location=self.earth_location
-            )
-        )
-        return c_loc.alt, c_loc.az
-
-    def altaz_to_radec(
-        self, alt: Quantity, az: Quantity, jd: float
-    ) -> Tuple[Quantity, Quantity]:
-        altaz = astropy.coordinates.AltAz(
-            alt=alt,
-            az=az,
-            obstime=astropy.time.Time(jd, format="jd"),
-            location=self.earth_location,
-        )
-        radec = altaz.transform_to(astropy.coordinates.ICRS())
-        return radec.ra, radec.dec
-
-    # other
-
-    def check_errors_validity(self):
-        self.error_acceptance = infer_uncertainties(
-            self.error_acceptance, self.nsamples, correlation=self.error_acceptance_corr
-        )
-
-
-class SuperDetector(DetectorBase):
-    """Class to handle several detectors simultaneously."""
-
-    def __init__(self, name: Optional[str] = None):
-        super().__init__()
-        self.name = name
-        self.detectors = []
-
-    @property
-    def samples(self):
-        return itertools.chain.from_iterable([det.samples for det in self.detectors])
-
-    @property
-    def nsamples(self):
-        return sum([det.nsamples for det in self.detectors])
-
-    def add_detector(self, det: Detector):
-        log = logging.getLogger("jang")
-        if det.name in [d.name for d in self.detectors]:
-            log.error(
-                "[SuperDetector] Detector with same name %s is already loaded in the SuperDetector. Skipped.",
-                det.name,
-            )
-            return
-        log.info("[SuperDetector] Detector %s is added to the SuperDetector.", det.name)
-        self.detectors.append(det)
-        self.error_acceptance = block_diag(
-            *[d.error_acceptance for d in self.detectors]
-        )
-
-
-class EffectiveAreaBase:
-    """Class to handle detector effective area for a given sample and neutrino flavour."""
-
-    def __init__(self, sample: Sample):
-        self.sample = sample
-        self.args_evaluate = []
-
-    @abc.abstractmethod
-    def read(self):  # pragma: no cover
-        pass
-
-    @abc.abstractmethod  # pragma: no cover
-    def evaluate(self, energy: Union[float, Iterable]):
-        pass
-
-    def to_acceptance(self, detector: Detector, nside: int, jd: float, spectrum: str):
-        if nside is None or nside <= 0:
-            raise RuntimeError("A positive nside should be provided!")
-        npix = hp.nside2npix(nside)
-        acc_map = np.zeros(npix)
-        dec, ra = hp.pix2ang(nside, range(npix))
-        dec, ra = (np.pi / 2 - dec), ra
-
-        f_spectrum = eval("lambda x: %s" % spectrum)
-
-        def func(x: float, *args):
-            return self.evaluate(np.exp(x), *args) * f_spectrum(np.exp(x)) * np.exp(x)
-
-        for ipix in range(npix):
-
-            if 'altitude' in self.args_evaluate and 'azimuth' in self.args_evaluate:
-                alt, az = detector.radec_to_altaz(ra*rad, dec*rad, jd)
-                arg = (alt[ipix].rad, az[ipix].rad)
-            elif 'altitude' in self.args_evaluate:
-                alt, az = detector.radec_to_altaz(ra*rad, dec*rad, jd)
-                arg = (alt[ipix].rad,)
-            elif 'ra' in self.args_evaluate and 'dec' in self.args_evaluate:
-                arg = (ra[ipix], dec[ipix])
-            elif 'dec' in self.args_evaluate:
-                arg = (dec[ipix],)
-            else:
-                arg = ()
-
-            acc_map[ipix], _ = scipy.integrate.quad(
-                func,
-                *(self.sample.log_energy_range),
-                args=arg,
-                limit=500,
-            )
-        return np.array(acc_map)
+"""Defining the neutrino detectors and all related objects (samples, acceptances...)."""
+
+import abc
+import copy
+import itertools
+import logging
+import os
+import warnings
+from collections.abc import Iterable
+from typing import List, Optional, Tuple, Union
+
+import astropy
+import astropy.coordinates
+import healpy as hp
+import matplotlib
+import matplotlib.pyplot as plt
+import numpy as np
+import scipy.integrate
+import yaml
+from astropy.units import Quantity, Unit, rad
+from scipy.linalg import block_diag
+from scipy.stats import gamma, multivariate_normal, truncnorm
+
+import jang.stats.pdfs as pdf
+
+matplotlib.use("Agg")
+warnings.filterwarnings("ignore", category=scipy.integrate.IntegrationWarning)
+
+
+def infer_uncertainties(
+    input_array: Union[float, np.ndarray],
+    nsamples: int,
+    correlation: Optional[float] = None,
+) -> np.ndarray:
+    """Infer uncertainties based on an input array that could be 0-D (same error for each sample),
+    1-D (one error per sample), 2-D (correlation matrix)."""
+
+    if input_array is None:
+        return None
+    input_array = np.array(input_array)
+    correlation_matrix = (correlation if correlation is not None else 0) * np.ones(
+        (nsamples, nsamples)
+    )
+    np.fill_diagonal(correlation_matrix, 1)
+    # if uncertainty is a scalar (error for all samples)
+    if input_array.ndim == 0:
+        return input_array * correlation_matrix * input_array
+    # if uncertainty is a vector (error for each sample)
+    if input_array.shape == (nsamples,):
+        return np.array(
+            [
+                [
+                    input_array[i] * correlation_matrix[i, j] * input_array[j]
+                    for i in range(nsamples)
+                ]
+                for j in range(nsamples)
+            ]
+        )
+    # if uncertainty is a covariance matrix
+    if input_array.shape == (nsamples, nsamples):
+        return input_array
+    raise RuntimeError(
+        "The size of uncertainty_acceptance does not match with the number of samples"
+    )
+
+
+class Acceptance:
+    """Class to handle detector acceptance for a given sample, spectrum and neutrino flavour."""
+
+    def __init__(self, rinput: Union[np.ndarray, float, int, str]):
+        if isinstance(rinput, np.ndarray):
+            self.map = rinput
+            self.nside = hp.npix2nside(len(self.map))
+        elif isinstance(rinput, float) or isinstance(rinput, int):
+            self.map = rinput
+            self.nside = 0
+        elif isinstance(rinput, str) and rinput.endswith(".npy"):  # pragma: no cover
+            self.from_npy(rinput)
+        else:
+            logging.getLogger("jang").warning("Acceptance is set to 0!")
+            self.map = 0
+            self.nside = 0
+
+    def __call__(self, ra: float, dec: float):
+        ipix = hp.ang2pix(self.nside, np.pi/2 - dec, ra)
+        return self.evaluate(ipix)
+
+    def is_zero(self):
+        return self.nside == 0
+
+    def from_npy(self, file: str):  # pragma: no cover
+        assert os.path.isfile(file)
+        self.map = np.load(file, allow_pickle=True)
+        self.nside = hp.npix2nside(len(self.map))
+
+    def change_resolution(self, nside):
+        if self.nside != nside:
+            if self.is_zero():
+                self.map = self.map * np.ones(hp.nside2npix(nside))
+            else:
+                self.map = hp.pixelfunc.ud_grade(self.map, nside)
+                self.nside = nside
+
+    def evaluate(self, ipix: int, nside: Optional[int] = None):
+        if self.nside == 0:
+            return 0
+        ipix_acc = ipix
+        if nside is not None and nside != self.nside:
+            ipix_acc = hp.ang2pix(self.nside, *hp.pix2ang(nside, ipix))
+        return self.map[ipix_acc]
+
+    def draw(self, outfile: str, log: bool = False):  # pragma: no cover
+        if self.nside == 0:
+            return
+        plt.close("all")
+        hp.mollview(self.map, min=None if log else 0, rot=180, cmap="Blues", title="",
+                    unit=r"Acceptance [cm$^{2}$/GeV]", norm="log" if log else None)
+        hp.graticule()
+        plt.savefig(outfile, dpi=300)
+
+
+class Background(abc.ABC):
+    @abc.abstractmethod
+    def prepare_toys(self, ntoys: int):
+        pass
+
+    @property
+    @abc.abstractmethod
+    def nominal(self):
+        pass
+
+    @abc.abstractmethod
+    def __repr__(self):
+        pass
+
+
+class BackgroundFixed(Background):
+    def __init__(self, b0: float):
+        self.b0 = b0
+
+    def prepare_toys(self, ntoys: int):
+        return self.b0 * np.ones(ntoys)
+
+    @property
+    def nominal(self):
+        return self.b0
+
+    def __repr__(self):
+        return f"{self.b0:.2e}"
+
+
+class BackgroundGaussian(Background):
+    def __init__(self, b0: float, error_b: float):
+        self.b0, self.error_b = b0, error_b
+
+    def prepare_toys(self, ntoys: int):
+        return truncnorm.rvs(
+            -self.b0 / self.error_b, np.inf, loc=self.b0, scale=self.error_b, size=ntoys
+        )
+
+    @property
+    def nominal(self):
+        return self.b0
+
+    def __repr__(self):
+        return f"{self.b0:.2e} +/- {self.error_b:.2e}"
+
+
+class BackgroundPoisson(Background):
+    def __init__(self, Noff: int, nregions: int):
+        self.Noff, self.nregions = Noff, nregions
+
+    def prepare_toys(self, ntoys: int):
+        return gamma.rvs(self.Noff + 1, scale=1 / self.nregions, size=ntoys)
+
+    @property
+    def nominal(self):
+        return self.Noff / self.nregions
+
+    def __repr__(self):
+        return f"{self.nominal:.2e} = {self.Noff:d}/{self.nregions:d}"
+
+
+class Event:
+    def __init__(self, dt: float = np.nan, ra: float = np.nan, dec: float = np.nan, energy: float = np.nan, sigma: float = np.nan, altitude: float = np.nan, azimuth: float = np.nan):
+        """Event is defined by:
+            - dt = t(neutrino)-t(GW) [in seconds]
+            - ra/dec = reconstructed equatorial directions [in radians]
+            - energy = reconstructed energy [in GeV]
+            - sigma = uncertainty on reconstructed direction [in radians]
+            - altitude/azimuth = reconstructed local directions [in radians]
+        """
+        self.dt = dt
+        self.ra = ra
+        self.dec = dec
+        self.energy = energy
+        self.sigma = sigma
+        self.altitude = altitude
+        self.azimuth = azimuth
+
+    def __repr__(self):
+        r = f"Event(deltaT={self.dt:.0f} s, ra/dec={np.rad2deg(self.ra):.1f}/{np.rad2deg(self.dec):.1f} deg, energy={self.energy:.2g} GeV, "
+        r += f"sigma={np.rad2deg(self.sigma):.2f} deg, alt/azi={np.rad2deg(self.altitude):.1f}/{np.rad2deg(self.azimuth):.1f} deg)"
+        return r
+
+    @property
+    def sindec(self):
+        return np.sin(self.dec)
+
+    @property
+    def sinalt(self):
+        return np.sin(self.altitude)
+
+    @property
+    def log10energy(self):
+        return np.log10(self.energy)
+
+
+EventsList = List[Event]
+
+
+class Sample:
+    """Class to handle the detector samples."""
+
+    def __init__(self, name: str = None, shortname: str = None):
+        self.acceptances = {}
+        self.name = name
+        self.shortname = shortname if shortname is not None else name
+        self.energy_range = (None, None)
+        self.nobserved, self.background = None, None
+        self.events = None
+        self.pdfs = {"signal": {"ang": None, "ene": None, "time": None},
+                     "background": {"ang": None, "ene": None, "time": None}}
+
+    def set_energy_range(self, emin: float, emax: float):
+        self.energy_range = (emin, emax)
+
+    def set_acceptance(self, acceptance: Union[np.ndarray, float], spectrum: str, nside: Optional[int] = None):
+        acc = Acceptance(acceptance)
+        if nside is not None:
+            acc.change_resolution(nside)
+        assert isinstance(spectrum, str)
+        self.acceptances[spectrum] = acc
+
+    def set_observations(self, nobserved: int, bkg: Background):
+        self.nobserved = nobserved
+        self.background = bkg
+
+    def set_events(self, events: EventsList):
+        self.events = events
+
+    def set_pdfs(self,
+                 sig_ang: pdf.AngularSignal = None, sig_ene: pdf.EnergySignal = None, sig_time: pdf.TimeSignal = None,
+                 bkg_ang: pdf.AngularBackground = None, bkg_ene: pdf.EnergyBackground = None, bkg_time: pdf.TimeBackground = None):
+        if (sig_ang is None) ^ (bkg_ang is None):
+            raise RuntimeError("One of the angular PDFs is missing!")
+        if (sig_ene is None) ^ (bkg_ene is None):
+            raise RuntimeError("One of the energy PDFs is missing!")
+        if (sig_time is None) ^ (bkg_time is None):
+            raise RuntimeError("One of the time PDFs is missing!")
+        self.pdfs["signal"]["ang"] = sig_ang
+        self.pdfs["signal"]["ene"] = sig_ene
+        self.pdfs["signal"]["time"] = sig_time
+        self.pdfs["background"]["ang"] = bkg_ang
+        self.pdfs["background"]["ene"] = bkg_ene
+        self.pdfs["background"]["time"] = bkg_time
+
+    @property
+    def log_energy_range(self) -> Tuple[float, float]:
+        return np.log(self.energy_range[0]), np.log(self.energy_range[1])
+
+    @property
+    def log10_energy_range(self) -> Tuple[float, float]:
+        return np.log10(self.energy_range[0]), np.log10(self.energy_range[1])
+
+
+class ToyResult:
+    """Class to handle toys related to detector systematics."""
+
+    def __init__(self, nobserved: np.ndarray, nbackground: np.ndarray, var_acceptance: np.ndarray, events: Optional[List[EventsList]] = None):
+        self.nobserved = np.array(nobserved)
+        self.nbackground = np.array(nbackground)
+        self.var_acceptance = np.array(var_acceptance)
+        self.events = events
+
+    def __str__(self):
+        return "ToyResult: n(observed)=%s, n(background)=%s, var(acceptance)=%s, events=%s" % (
+            self.nobserved,
+            self.nbackground,
+            self.var_acceptance,
+            self.events
+        )
+
+
+class DetectorBase(abc.ABC):
+
+    """Class to handle the neutrino detector information."""
+
+    def __init__(self):
+        self.name = None
+        self._samples = []
+        self.error_acceptance = None
+
+    @property
+    def samples(self):
+        return self._samples
+
+    @property
+    def nsamples(self):
+        return len(self._samples)
+
+    def get_acceptances(self, spectrum: str):
+        accs = []
+        for sample in self.samples:
+            if spectrum not in sample.acceptances:
+                raise RuntimeError(
+                    "Acceptance for spectrum %s is not available in sample %s"
+                    % (spectrum, sample.name)
+                )
+            accs.append(sample.acceptances[spectrum])
+        nsides = np.array([acc.nside for acc in accs])
+        if not np.all(np.isin(nsides, [0, max(nsides)])):
+            raise RuntimeError("All acceptance maps are not in the same resolution. Exiting!")
+        return accs, max(nsides)
+
+    def get_nonempty_acceptance_pixels(self, spectrum: str, nside: int):
+        accs, _ = self.get_acceptances(spectrum)
+        npix = hp.nside2npix(nside)
+        acctot = np.zeros(npix)
+        for acc in accs:
+            for ipix in range(npix):
+                acctot[ipix] += acc.evaluate(ipix, nside)
+        return np.nonzero(acctot)[0]
+
+    def prepare_toys(self, ntoys: int = 0) -> List[ToyResult]:
+
+        toys = []
+        nobserved = np.array([s.nobserved for s in self.samples])
+        background = np.array([s.background for s in self.samples])
+        events = [s.events for s in self.samples]
+
+        if np.any(nobserved == None):
+            raise RuntimeError("[Detector] The number of observed events is not correctly filled.")
+
+        # if no toys
+        if ntoys == 0:
+            nbackground = [bkg.nominal for bkg in background]
+            toy = ToyResult(nobserved, nbackground, np.ones(self.nsamples), events)
+            return [toy]
+
+        # acceptance toys
+        toys_acceptance = multivariate_normal.rvs(mean=np.ones(self.nsamples), cov=self.error_acceptance, size=ntoys)
+        for i in range(ntoys):
+            while np.any(toys_acceptance[i] < 0):
+                toys_acceptance[i] = multivariate_normal.rvs(mean=np.ones(self.nsamples), cov=self.error_acceptance)
+
+        # background toys
+        toys_background = np.array([bkg.prepare_toys(ntoys) for bkg in background]).T
+
+        for i in range(ntoys):
+            toys.append(ToyResult(nobserved, toys_background[i], toys_acceptance[i], events))
+        return toys
+
+
+class Detector(DetectorBase):
+    """Class to handle the neutrino detector information."""
+
+    def __init__(self, infile: Optional[Union[dict, str]] = None):
+        super().__init__()
+        self.earth_location = None
+        self.error_acceptance_corr = None
+        if infile is not None:
+            self.load(infile)
+
+    # setter functions
+
+    def load(self, rinput: Union[dict, str]):
+        """Load the detector configuration from either
+        - JSON file (format defined in the examples folder
+        - dictionary object (with same format as JSON).
+        """
+        log = logging.getLogger("jang")
+
+        if isinstance(rinput, str):  # pragma: no cover
+            assert os.path.isfile(rinput)
+            with open(rinput) as f:
+                data = yaml.safe_load(f)
+            log.info("[Detector] Object is loaded from the file %s.", rinput)
+        elif isinstance(rinput, dict):
+            data = rinput
+            log.info("[Detector] Object is loaded from a dictionary object.")
+        else:
+            raise TypeError("Unknown input format for Detector constructor")
+        self.name = data["name"]
+        if "earth_location" in data:
+            unit = Unit(data["earth_location"]["units"])
+            self.earth_location = astropy.coordinates.EarthLocation(
+                lat=data["earth_location"]["latitude"] * unit,
+                lon=data["earth_location"]["longitude"] * unit,
+            )
+        for i in range(data["nsamples"]):
+            smp = Sample(
+                name=data["samples"]["names"][i],
+                shortname=data["samples"]["shortnames"][i]
+                if "shortnames" in data["samples"]
+                else None,
+            )
+            data["samples"]["energyrange"] = np.array(
+                data["samples"]["energyrange"], dtype=float
+            )
+            if data["samples"]["energyrange"].shape == (data["nsamples"], 2):
+                smp.set_energy_range(*data["samples"]["energyrange"][i])
+            elif data["samples"]["energyrange"].shape == (2,):
+                smp.set_energy_range(*data["samples"]["energyrange"])
+            else:
+                raise RuntimeError("[Detector] Unknown format for energy range.")
+            self._samples.append(smp)
+        self.error_acceptance = data["errors"]["acceptance"]
+        self.error_acceptance_corr = data["errors"]["acceptance_corr"]
+        self.check_errors_validity()
+
+    def set_observations(self, nobserved: list, background: list):
+        if len(nobserved) != self.nsamples:
+            raise RuntimeError("[Detector] Incorrect size for nobserved as compared to the number of samples.")
+        if len(background) != self.nsamples:
+            raise RuntimeError("[Detector] Incorrect size for nbackground as compared to the number of samples.")
+        for i, smp in enumerate(self.samples):
+            smp.set_observations(nobserved[i], background[i])
+
+    def set_acceptances(self, acceptances: list, spectrum: str, nside: Optional[int] = None):
+        if len(acceptances) != self.nsamples:
+            raise RuntimeError("[Detector] Incorrect number of acceptances as compared to the number of samples.")
+        for acceptance, sample in zip(acceptances, self.samples):
+            sample.set_acceptance(acceptance, spectrum, nside)
+
+    # converters
+
+    def jd_to_lst(self, jd: float) -> float:  # pragma: no cover
+        t = astropy.time.Time(jd, format="jd")
+        return t.sidereal_time("apparent", longitude=self.earth_location)
+
+    def radec_to_altaz(
+        self, ra: Quantity, dec: Quantity, jd: float
+    ) -> Tuple[Quantity, Quantity]:
+        c_eq = astropy.coordinates.SkyCoord(ra=ra, dec=dec, frame="icrs")
+        c_loc = c_eq.transform_to(
+            astropy.coordinates.AltAz(
+                obstime=astropy.time.Time(jd, format="jd"), location=self.earth_location
+            )
+        )
+        return c_loc.alt, c_loc.az
+
+    def altaz_to_radec(
+        self, alt: Quantity, az: Quantity, jd: float
+    ) -> Tuple[Quantity, Quantity]:
+        altaz = astropy.coordinates.AltAz(
+            alt=alt,
+            az=az,
+            obstime=astropy.time.Time(jd, format="jd"),
+            location=self.earth_location,
+        )
+        radec = altaz.transform_to(astropy.coordinates.ICRS())
+        return radec.ra, radec.dec
+
+    # other
+
+    def check_errors_validity(self):
+        self.error_acceptance = infer_uncertainties(
+            self.error_acceptance, self.nsamples, correlation=self.error_acceptance_corr
+        )
+
+
+class SuperDetector(DetectorBase):
+    """Class to handle several detectors simultaneously."""
+
+    def __init__(self, name: Optional[str] = None):
+        super().__init__()
+        self.name = name
+        self.detectors = []
+
+    @property
+    def samples(self):
+        return itertools.chain.from_iterable([det.samples for det in self.detectors])
+
+    @property
+    def nsamples(self):
+        return sum([det.nsamples for det in self.detectors])
+
+    def add_detector(self, det: Detector):
+        log = logging.getLogger("jang")
+        if det.name in [d.name for d in self.detectors]:
+            log.error(
+                "[SuperDetector] Detector with same name %s is already loaded in the SuperDetector. Skipped.",
+                det.name,
+            )
+            return
+        log.info("[SuperDetector] Detector %s is added to the SuperDetector.", det.name)
+        self.detectors.append(det)
+        self.error_acceptance = block_diag(
+            *[d.error_acceptance for d in self.detectors]
+        )
+
+
+class EffectiveAreaBase:
+    """Class to handle detector effective area for a given sample and neutrino flavour."""
+
+    def __init__(self, sample: Sample):
+        self.sample = sample
+        self.args_evaluate = []
+
+    @abc.abstractmethod
+    def read(self):  # pragma: no cover
+        pass
+
+    @abc.abstractmethod  # pragma: no cover
+    def evaluate(self, energy: Union[float, Iterable]):
+        pass
+
+    def to_acceptance(self, detector: Detector, nside: int, jd: float, spectrum: str):
+        if nside is None or nside <= 0:
+            raise RuntimeError("A positive nside should be provided!")
+        npix = hp.nside2npix(nside)
+        acc_map = np.zeros(npix)
+        dec, ra = hp.pix2ang(nside, range(npix))
+        dec, ra = (np.pi / 2 - dec), ra
+
+        f_spectrum = eval("lambda x: %s" % spectrum)
+
+        def func(x: float, *args):
+            return self.evaluate(np.exp(x), *args) * f_spectrum(np.exp(x)) * np.exp(x)
+
+        for ipix in range(npix):
+
+            if 'altitude' in self.args_evaluate and 'azimuth' in self.args_evaluate:
+                alt, az = detector.radec_to_altaz(ra*rad, dec*rad, jd)
+                arg = (alt[ipix].rad, az[ipix].rad)
+            elif 'altitude' in self.args_evaluate:
+                alt, az = detector.radec_to_altaz(ra*rad, dec*rad, jd)
+                arg = (alt[ipix].rad,)
+            elif 'ra' in self.args_evaluate and 'dec' in self.args_evaluate:
+                arg = (ra[ipix], dec[ipix])
+            elif 'dec' in self.args_evaluate:
+                arg = (dec[ipix],)
+            else:
+                arg = ()
+
+            acc_map[ipix], _ = scipy.integrate.quad(
+                func,
+                *(self.sample.log_energy_range),
+                args=arg,
+                limit=500,
+            )
+        return np.array(acc_map)